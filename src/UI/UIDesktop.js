/**
 * Copyright (C) 2024 Puter Technologies Inc.
 *
 * This file is part of Puter.
 *
 * Puter is free software: you can redistribute it and/or modify
 * it under the terms of the GNU Affero General Public License as published
 * by the Free Software Foundation, either version 3 of the License, or
 * (at your option) any later version.
 * 
 * This program is distributed in the hope that it will be useful,
 * but WITHOUT ANY WARRANTY; without even the implied warranty of
 * MERCHANTABILITY or FITNESS FOR A PARTICULAR PURPOSE.  See the
 * GNU Affero General Public License for more details.
 * 
 * You should have received a copy of the GNU Affero General Public License
 * along with this program.  If not, see <https://www.gnu.org/licenses/>.
 */

import path from "../lib/path.js"
import UIWindowClaimReferral from "./UIWindowClaimReferral.js"
import UIContextMenu from './UIContextMenu.js'
import UIItem from './UIItem.js'
import UIAlert from './UIAlert.js'
import UIWindow from './UIWindow.js'
import UIWindowSaveAccount from './UIWindowSaveAccount.js';
import UIWindowDesktopBGSettings from "./UIWindowDesktopBGSettings.js"
import UIWindowMyWebsites from "./UIWindowMyWebsites.js"
import UIWindowChangePassword from "./UIWindowChangePassword.js"
import UIWindowChangeUsername from "./UIWindowChangeUsername.js"
import UIWindowFeedback from "./UIWindowFeedback.js"
import UIWindowLogin from "./UIWindowLogin.js"
import UIWindowQR from "./UIWindowQR.js"
import UIWindowRefer from "./UIWindowRefer.js"
import UITaskbar from "./UITaskbar.js"
import new_context_menu_item from "../helpers/new_context_menu_item.js"

async function UIDesktop(options){
    let h = '';

    // connect socket.
    window.socket = io(gui_origin + '/', {
        query: {
            auth_token: auth_token
        }
    });

    window.socket.on('error', (error) => {
        console.error('GUI Socket Error:', error);
    });
      
    window.socket.on('connect', function(){
        console.log('GUI Socket: Connected', window.socket.id);
    });

    window.socket.on('reconnect', function(){
        console.log('GUI Socket: Reconnected', window.socket.id);
    });

    window.socket.on('disconnect', () => {
        console.log('GUI Socket: Disconnected');
    });

    window.socket.on('reconnect', (attempt) => {
        console.log('GUI Socket: Reconnection', attempt);
    });

    window.socket.on('reconnect_attempt', (attempt) => {
        console.log('GUI Socket: Reconnection Attemps', attempt);
    });

    window.socket.on('reconnect_error', (error) => {
        console.log('GUI Socket: Reconnection Error', error);
    });

    window.socket.on('reconnect_failed', () => {
        console.log('GUI Socket: Reconnection Failed');
    });

    window.socket.on('error', (error) => {
        console.error('GUI Socket Error:', error);
    });

    socket.on('upload.progress', (msg) => {
        if(window.progress_tracker[msg.operation_id]){
            window.progress_tracker[msg.operation_id].cloud_uploaded += msg.loaded_diff
            if(window.progress_tracker[msg.operation_id][msg.item_upload_id]){
                window.progress_tracker[msg.operation_id][msg.item_upload_id].cloud_uploaded = msg.loaded;
            }
        }
    });

    socket.on('download.progress', (msg) => {
        if(window.progress_tracker[msg.operation_id]){
            if(window.progress_tracker[msg.operation_id][msg.item_upload_id]){
                window.progress_tracker[msg.operation_id][msg.item_upload_id].downloaded = msg.loaded;
                window.progress_tracker[msg.operation_id][msg.item_upload_id].total = msg.total;
            }
        }
    });

    socket.on('trash.is_empty', async (msg) => {
        $(`.item[data-path="${html_encode(trash_path)}" i]`).find('.item-icon > img').attr('src', msg.is_empty ? window.icons['trash.svg'] : window.icons['trash-full.svg']);
        $(`.window[data-path="${html_encode(trash_path)}" i]`).find('.window-head-icon').attr('src', msg.is_empty ? window.icons['trash.svg'] : window.icons['trash-full.svg']);
        // empty trash windows if needed
        if(msg.is_empty)
            $(`.window[data-path="${html_encode(trash_path)}" i]`).find('.item-container').empty();
    })

    socket.on('app.opened', async (app) => {
        // don't update if this is the original client that initiated the action
        if(app.original_client_socket_id === window.socket.id)
            return;
        
        // add the app to the beginning of the array
        launch_apps.recent.unshift(app);

        // dedupe the array by uuid, uid, and id
        launch_apps.recent = _.uniqBy(launch_apps.recent, 'name');

        // limit to 5
        launch_apps.recent = launch_apps.recent.slice(0, window.launch_recent_apps_count);  
    })

    socket.on('item.removed', async (item) => {
        // don't update if this is the original client that initiated the action
        if(item.original_client_socket_id === window.socket.id)
            return;

        // don't remove items if this was a descendants_only operation
        if(item.descendants_only)
            return;

        // hide all UIItems with matching uids 
        $(`.item[data-path='${item.path}']`).fadeOut(150, function(){
            // close all windows with matching uids
            // $('.window-' + item.uid).close();
            // close all windows that belong to a descendant of this item
            // todo this has to be case-insensitive but the `i` selector doesn't work on ^=
            $(`.window[data-path^="${item.path}/"]`).close();
        });
    })

    socket.on('item.updated', async (item) => {
        // Don't update if this is the original client that initiated the action
        if(item.original_client_socket_id === window.socket.id)
            return;

        // Update matching items
        // set new item name
        $(`.item[data-uid='${html_encode(item.uid)}'] .item-name`).html(html_encode(truncate_filename(item.name, TRUNCATE_LENGTH)).replaceAll(' ', '&nbsp;'));

        // Set new icon
        const new_icon = (item.is_dir ? window.icons['folder.svg'] : (await item_icon(item)).image);
        $(`.item[data-uid='${item.uid}']`).find('.item-icon-thumb').attr('src', new_icon);
        $(`.item[data-uid='${item.uid}']`).find('.item-icon-icon').attr('src', new_icon);

        // Set new data-name
        $(`.item[data-uid='${item.uid}']`).attr('data-name', html_encode(item.name));
        $(`.window-${item.uid}`).attr('data-name', html_encode(item.name));

        // Set new title attribute
        $(`.item[data-uid='${item.uid}']`).attr('title', html_encode(item.name));
        $(`.window-${options.uid}`).attr('title', html_encode(item.name));

        // Set new value for item-name-editor
        $(`.item[data-uid='${item.uid}'] .item-name-editor`).val(html_encode(item.name));
        $(`.item[data-uid='${item.uid}'] .item-name`).attr('title', html_encode(item.name));

        // Set new data-path
        const new_path = item.path;
        $(`.item[data-uid='${item.uid}']`).attr('data-path', new_path);
        $(`.window-${item.uid}`).attr('data-path', new_path);

        // Update all elements that have matching paths
        $(`[data-path="${html_encode(item.old_path)}" i]`).each(function(){            
            $(this).attr('data-path', new_path)
            if($(this).hasClass('window-navbar-path-dirname'))
                $(this).text(item.name);
        });

        // Update all elements whose paths start with old_path
        $(`[data-path^="${html_encode(item.old_path) + '/'}"]`).each(function(){    
            const new_el_path = _.replace($(this).attr('data-path'), item.old_path + '/', new_path+'/');
            $(this).attr('data-path', new_el_path);
        });

        // Update all exact-matching windows
        $(`.window-${item.uid}`).each(function(){
            update_window_path(this, new_path);
        })
        // Set new name for matching open windows
        $(`.window-${item.uid} .window-head-title`).text(item.name);

        // Re-sort all matching item containers
        $(`.item[data-uid='${item.uid}']`).parent('.item-container').each(function(){
            sort_items(this, $(this).closest('.item-container').attr('data-sort_by'), $(this).closest('.item-container').attr('data-sort_order'));
        })
    })
    
    socket.on('item.moved', async (resp) => {
        let fsentry = resp;
        // Notify all apps that are watching this item
        sendItemChangeEventToWatchingApps(fsentry.uid, {
            event: 'moved',
            uid: fsentry.uid,
            name: fsentry.name,
        })

        // don't update if this is the original client that initiated the action
        if(resp.original_client_socket_id === window.socket.id)
            return;

        let dest_path = path.dirname(fsentry.path);
        let metadata = fsentry.metadata;

        // path must use the real name from DB
        fsentry.path =  fsentry.path;

        // update all shortcut_to_path
        $(`.item[data-shortcut_to_path="${html_encode(resp.old_path)}" i]`).attr(`data-shortcut_to_path`, html_encode(fsentry.path));
        
        // remove all items with matching uids
        $(`.item[data-uid='${fsentry.uid}']`).fadeOut(150, function(){
            // find all parent windows that contain this item
            let parent_windows = $(`.item[data-uid='${fsentry.uid}']`).closest('.window');
            // remove this item
            $(this).removeItems();
            // update parent windows' item counts
            $(parent_windows).each(function(index){
                update_explorer_footer_item_count(this);
                update_explorer_footer_selected_items_count(this)
            });
        })

        // if trashing, close windows of trashed items and its descendants
        if(dest_path === trash_path){
            $(`.window[data-path="${html_encode(resp.old_path)}" i]`).close();
            // todo this has to be case-insensitive but the `i` selector doesn't work on ^=
            $(`.window[data-path^="${html_encode(resp.old_path)}/"]`).close();
        }

        // update all paths of its and its descendants' open windows
        else{
            // todo this has to be case-insensitive but the `i` selector doesn't work on ^=
            $(`.window[data-path^="${html_encode(resp.old_path)}/"], .window[data-path="${html_encode(resp.old_path)}" i]`).each(function(){
                update_window_path(this, $(this).attr('data-path').replace(resp.old_path, fsentry.path));
            })
        }

        if(dest_path === trash_path){
            $(`.item[data-uid="${fsentry.uid}"]`).find('.item-is-shared').fadeOut(300);

            // if trashing dir... 
            if(fsentry.is_dir){
                // remove website badge
                $(`.mywebsites-dir-path[data-uuid="${fsentry.uid}"]`).remove();
                // remove the website badge from all instances of the dir
                $(`.item[data-uid="${fsentry.uid}"]`).find('.item-has-website-badge').fadeOut(300);

                // remove File Rrequest Token
                // todo, some client-side check to see if this dir has an FR associated with it before sending a whole ajax req
            }
        }
        // if replacing an existing item, remove the old item that was just replaced
        if(fsentry.overwritten_uid !== undefined)
            $(`.item[data-uid=${fsentry.overwritten_uid}]`).removeItems();

        // if this is trash, get original name from item metadata
        fsentry.name = (metadata && metadata.original_name) ? metadata.original_name : fsentry.name;

        // create new item on matching containers
        UIItem({
            appendTo: $(`.item-container[data-path='${html_encode(dest_path)}' i]`),
            immutable: fsentry.immutable,
            uid: fsentry.uid,
            path: fsentry.path,
            icon: await item_icon(fsentry),
            name: (dest_path === trash_path) ? metadata.original_name : fsentry.name,
            is_dir: fsentry.is_dir,
            size: fsentry.size,
            type: fsentry.type,
            modified: fsentry.modified,
            is_selected: false,
            is_shared: (dest_path === trash_path) ? false : fsentry.is_shared,
            is_shortcut: fsentry.is_shortcut,
            shortcut_to: fsentry.shortcut_to,
            shortcut_to_path: fsentry.shortcut_to_path,
            // has_website: $(el_item).attr('data-has_website') === '1',
            metadata: JSON.stringify(fsentry.metadata) ?? '',
        });

        if(fsentry.parent_dirs_created && fsentry.parent_dirs_created.length > 0){
            // this operation may have created some missing directories, 
            // see if any of the directories in the path of this file is new AND
            // if these new path have any open parents that need to be updated
                
            fsentry.parent_dirs_created.forEach(async dir => {
                let item_container = $(`.item-container[data-path='${html_encode(path.dirname(dir.path))}' i]`);
                if(item_container.length > 0 && $(`.item[data-path="${html_encode(dir.path)}" i]`).length === 0){
                    UIItem({
                        appendTo: item_container,
                        immutable: false,
                        uid: dir.uid,
                        path: dir.path,
                        icon: await item_icon(dir),
                        name: dir.name,
                        size: dir.size,
                        type: dir.type,
                        modified: dir.modified,
                        is_dir: true,
                        is_selected: false,
                        is_shared: dir.is_shared,
                        has_website: false,
                    });                                                    
                }                                    
                sort_items(item_container, $(item_container).attr('data-sort_by'), $(item_container).attr('data-sort_order'));
            }); 
        }
        //sort each container
        $(`.item-container[data-path='${html_encode(dest_path)}' i]`).each(function(){
            sort_items(this, $(this).attr('data-sort_by'), $(this).attr('data-sort_order'))
        })
    });
    
    socket.on('user.email_confirmed', (msg) => {
        // don't update if this is the original client that initiated the action
        if(msg.original_client_socket_id === window.socket.id)
            return;

        refresh_user_data(window.auth_token);
    });

    socket.on('item.renamed', async (item) => {
        // Notify all apps that are watching this item
        sendItemChangeEventToWatchingApps(item.uid, {
            event: 'rename',
            uid: item.uid,
            // path: item.path,
            new_name: item.name,
            // old_path: item.old_path,
        })

        // Don't update if this is the original client that initiated the action
        if(item.original_client_socket_id === window.socket.id)
            return;

        // Update matching items
        // Set new item name
        $(`.item[data-uid='${html_encode(item.uid)}'] .item-name`).html(html_encode(truncate_filename(item.name, TRUNCATE_LENGTH)).replaceAll(' ', '&nbsp;'));

        // Set new icon
        const new_icon = (item.is_dir ? window.icons['folder.svg'] : (await item_icon(item)).image);
        $(`.item[data-uid='${item.uid}']`).find('.item-icon-icon').attr('src', new_icon);

        // Set new data-name
        $(`.item[data-uid='${item.uid}']`).attr('data-name', html_encode(item.name));
        $(`.window-${item.uid}`).attr('data-name', html_encode(item.name));

        // Set new title attribute
        $(`.item[data-uid='${item.uid}']`).attr('title', html_encode(item.name));
        $(`.window-${options.uid}`).attr('title', html_encode(item.name));

        // Set new value for item-name-editor
        $(`.item[data-uid='${item.uid}'] .item-name-editor`).val(html_encode(item.name));
        $(`.item[data-uid='${item.uid}'] .item-name`).attr('title', html_encode(item.name));

        // Set new data-path
        const new_path = item.path;
        $(`.item[data-uid='${item.uid}']`).attr('data-path', new_path);
        $(`.window-${item.uid}`).attr('data-path', new_path);

        // Update all elements that have matching paths
        $(`[data-path="${html_encode(item.old_path)}" i]`).each(function(){            
            $(this).attr('data-path', new_path)
            if($(this).hasClass('window-navbar-path-dirname'))
                $(this).text(item.name);
        });

        // Update all elements whose paths start with old_path
        $(`[data-path^="${html_encode(item.old_path) + '/'}"]`).each(function(){    
            const new_el_path = _.replace($(this).attr('data-path'), item.old_path + '/', new_path+'/');
            $(this).attr('data-path', new_el_path);
        });

        // Update all exact-matching windows
        $(`.window-${item.uid}`).each(function(){
            update_window_path(this, new_path);
        })
        // Set new name for matching open windows
        $(`.window-${item.uid} .window-head-title`).text(item.name);

        // Re-sort all matching item containers
        $(`.item[data-uid='${item.uid}']`).parent('.item-container').each(function(){
            sort_items(this, $(this).closest('.item-container').attr('data-sort_by'), $(this).closest('.item-container').attr('data-sort_order'));
        })
    });

    socket.on('item.added', async (item) => {
        // if item is empty, don't proceed
        if(_.isEmpty(item))
            return;

        // Notify all apps that are watching this item
        sendItemChangeEventToWatchingApps(item.uid, {
            event: 'write',
            uid: item.uid,
            // path: item.path,
            new_size: item.size,
            modified: item.modified,
            // old_path: item.old_path,
        });

        // Don't update if this is the original client that initiated the action
        if(item.original_client_socket_id === window.socket.id)
            return;

        // Update replaced items with matching uids
        if(item.overwritten_uid){
            $(`.item[data-uid='${item.overwritten_uid}']`).attr({
                'data-immutable': item.immutable,
                'data-path': item.path,
                'data-name': item.name,
                'data-size': item.size,
                'data-modified': item.modified,
                'data-is_shared': item.is_shared,
                'data-type': item.type,
            })
            // set new icon
            const new_icon = (item.is_dir ? window.icons['folder.svg'] : (await item_icon(item)).image);
            $(`.item[data-uid="${item.overwritten_uid}"]`).find('.item-icon > img').attr('src', new_icon);
            
            //sort each window
            $(`.item-container[data-path='${html_encode(item.dirpath)}' i]`).each(function(){
                sort_items(this, $(this).attr('data-sort_by'), $(this).attr('data-sort_order'))
            })            
        }
        else{
            UIItem({
                appendTo: $(`.item-container[data-path='${html_encode(item.dirpath)}' i]`),
                uid: item.uid,
                immutable: item.immutable,
                associated_app_name: item.associated_app?.name,
                path: item.path,
                icon: await item_icon(item),
                name: item.name,
                size: item.size,
                type: item.type,
                modified: item.modified,
                is_dir: item.is_dir,
                is_shared: item.is_shared,
                is_shortcut: item.is_shortcut,
                associated_app_name: item.associated_app?.name,
                shortcut_to: item.shortcut_to,
                shortcut_to_path: item.shortcut_to_path,
            });

            //sort each window
            $(`.item-container[data-path='${html_encode(item.dirpath)}' i]`).each(function(){
                sort_items(this, $(this).attr('data-sort_by'), $(this).attr('data-sort_order'))
            })
        }
    });

    // Hidden file dialog
    h += `<form name="upload-form" id="upload-form" style="display:hidden;">
            <input type="hidden" name="name" id="upload-filename" value="">
            <input type="hidden" name="path" id="upload-target-path" value="">
            <input type="file" name="file" id="upload-file-dialog" style="display: none;" multiple="multiple">
        </form>`;
    
    h += `<div class="window-container"></div>`;
    
    // Desktop
    // If desktop is not in fullpage/embedded mode, we hide it until files and directories are loaded and then fade in the UI
    // This gives a calm and smooth experience for the user
    h += `<div class="desktop item-container disable-user-select" 
                data-uid="${options.desktop_fsentry.uid}" 
                data-sort_by="${!options.desktop_fsentry.sort_by ? 'name' : options.desktop_fsentry.sort_by}" 
                data-sort_order="${!options.desktop_fsentry.sort_order ? 'asc' : options.desktop_fsentry.sort_order}" 
                data-path="${html_encode(desktop_path)}"
            >`;
    h += `</div>`;

    // Get window sidebar width
    getItem({
        key: "window_sidebar_width",
        success: async function(res){
            let value = parseInt(res.value);
            // if value is a valid number
            if(!isNaN(value) && value > 0){
                window.window_sidebar_width = value;
            }
        }
    })

    // Remove `?ref=...` from navbar URL
    if(url_query_params.has('ref')){
        window.history.pushState(null, document.title, '/');    
    }

    // update local user preferences
    const user_preferences = {
        show_hidden_files: (await puter.kv.get('user_preferences.show_hidden_files')) === 'true',
    };
    update_user_preferences(user_preferences);

    // Append to <body>
    $('body').append(h);

    // Set desktop height based on taskbar height
    $('.desktop').css('height', `calc(100vh - ${window.taskbar_height + window.toolbar_height}px)`)

    // ---------------------------------------------------------------
    // Taskbar
    // ---------------------------------------------------------------
    UITaskbar();

    const el_desktop = document.querySelector('.desktop');

    window.active_element = el_desktop;
    window.active_item_container = el_desktop;
    // --------------------------------------------------------
    // Dragster
    // Allow dragging of local files onto desktop.
    // --------------------------------------------------------
    $(el_desktop).dragster({
        enter: function (dragsterEvent, event) {
            $('.context-menu').remove();
        },
        leave: function (dragsterEvent, event) {
        },
        drop: async function (dragsterEvent, event) {
            const e = event.originalEvent;
            // no drop on item
            if($(event.target).hasClass('item') || $(event.target).parent('.item').length > 0)
                return false;
            // recursively create directories and upload files
            if(e.dataTransfer?.items?.length>0){
                upload_items(e.dataTransfer.items, desktop_path);
            }

            e.stopPropagation();
            e.preventDefault();
            return false;
        }
    });

    // --------------------------------------------------------
    // Droppable
    // --------------------------------------------------------
    $(el_desktop).droppable({
        accept: '.item',
        tolerance: "intersect",
        drop: function( event, ui ) {
            // Check if item was actually dropped on desktop and not a window
            if(mouseover_window !== undefined)
                return;
    
            // Can't drop anything but UIItems on desktop
            if(!$(ui.draggable).hasClass('item'))
                return;
    
            // Don't move an item to its current directory
            if( path.dirname($(ui.draggable).attr('data-path')) === desktop_path && !event.ctrlKey)
                return;
            
            // If ctrl is pressed and source is Trashed, cancel whole operation
            if(event.ctrlKey && path.dirname($(ui.draggable).attr('data-path')) === window.trash_path)
                return;

            // Unselect previously selected items
            $(el_desktop).children('.item-selected').removeClass('item-selected');

            const items_to_move = []
            // first item
            items_to_move.push(ui.draggable);

            // all subsequent items
            const cloned_items = document.getElementsByClassName('item-selected-clone');
            for(let i =0; i<cloned_items.length; i++){
                const source_item = document.getElementById('item-' + $(cloned_items[i]).attr('data-id'));
                if(source_item !== null)
                    items_to_move.push(source_item);
            }

            // if ctrl key is down, copy items
            if(event.ctrlKey){
                // unless source is Trash
                if(path.dirname($(ui.draggable).attr('data-path')) === window.trash_path)
                    return;

                copy_items(items_to_move, desktop_path)
            }
            // otherwise, move items
            else{
                move_items(items_to_move, desktop_path);
            }
        }
    });

    //--------------------------------------------------
    // ContextMenu
    //--------------------------------------------------
    $(el_desktop).bind("contextmenu taphold", function (event) {
        // dismiss taphold on regular devices
        if(event.type==='taphold' && !isMobile.phone && !isMobile.tablet)
            return;

        const $target = $(event.target);

        // elements that should retain native ctxmenu
        if($target.is('input') || $target.is('textarea'))
            return true

        // custom ctxmenu for all other elements
        if(event.target === el_desktop){
            event.preventDefault();
            UIContextMenu({
                items: [
                    // -------------------------------------------
                    // Sort by
                    // -------------------------------------------
                    {
                        html: i18n('sort_by'),
                        items: [
                            {
<<<<<<< HEAD
                                html: `Auto Arrange`,
                                icon: is_auto_arrange_enabled ? '✓' : '',
                                onClick: async function(){
                                    is_auto_arrange_enabled = !is_auto_arrange_enabled;
                                    store_auto_arrange_preference(is_auto_arrange_enabled);
                                    if(is_auto_arrange_enabled){
                                        sort_items(el_desktop, $(el_desktop).attr('data-sort_by'), $(el_desktop).attr('data-sort_order'));
                                        set_sort_by(options.desktop_fsentry.uid, $(el_desktop).attr('data-sort_by'), $(el_desktop).attr('data-sort_order'))
                                        clear_desktop_item_positions(el_desktop);
                                    }else{
                                        set_desktop_item_positions(el_desktop)
                                    }
                                }
                            },
                            // -------------------------------------------
                            // -
                            // -------------------------------------------
                            '-',
                            {
                                html: `Name`,
                                disabled: !is_auto_arrange_enabled,
=======
                                html: i18n('name'),
>>>>>>> 798174b9
                                icon: $(el_desktop).attr('data-sort_by') === 'name' ? '✓' : '',
                                onClick: async function(){
                                    sort_items(el_desktop, 'name', $(el_desktop).attr('data-sort_order'));
                                    set_sort_by(options.desktop_fsentry.uid, 'name', $(el_desktop).attr('data-sort_order'))
                                }
                            },
                            {
<<<<<<< HEAD
                                html: `Date modified`,
                                disabled: !is_auto_arrange_enabled,
=======
                                html: i18n('date_modified'),
>>>>>>> 798174b9
                                icon: $(el_desktop).attr('data-sort_by') === 'modified' ? '✓' : '',
                                onClick: async function(){
                                    sort_items(el_desktop, 'modified', $(el_desktop).attr('data-sort_order'));
                                    set_sort_by(options.desktop_fsentry.uid, 'modified', $(el_desktop).attr('data-sort_order'))
                                }
                            },
                            {
<<<<<<< HEAD
                                html: `Type`,
                                disabled: !is_auto_arrange_enabled,
=======
                                html: i18n('type'),
>>>>>>> 798174b9
                                icon: $(el_desktop).attr('data-sort_by') === 'type' ? '✓' : '',
                                onClick: async function(){
                                    sort_items(el_desktop, 'type', $(el_desktop).attr('data-sort_order'));
                                    set_sort_by(options.desktop_fsentry.uid, 'type', $(el_desktop).attr('data-sort_order'))
                                }
                            },
                            {
<<<<<<< HEAD
                                html: `Size`,
                                disabled: !is_auto_arrange_enabled,
=======
                                html: i18n('size'),
>>>>>>> 798174b9
                                icon: $(el_desktop).attr('data-sort_by') === 'size' ? '✓' : '',
                                onClick: async function(){
                                    sort_items(el_desktop, 'size', $(el_desktop).attr('data-sort_order'));
                                    set_sort_by(options.desktop_fsentry.uid, 'size', $(el_desktop).attr('data-sort_order'))
                                }
                            },
                            // -------------------------------------------
                            // -
                            // -------------------------------------------
                            '-',
                            {
<<<<<<< HEAD
                                html: `Ascending`,
                                disabled: !is_auto_arrange_enabled,
=======
                                html: i18n('ascending'),
>>>>>>> 798174b9
                                icon: $(el_desktop).attr('data-sort_order') === 'asc' ? '✓' : '',
                                onClick: async function(){
                                    const sort_by = $(el_desktop).attr('data-sort_by')
                                    sort_items(el_desktop, sort_by, 'asc');
                                    set_sort_by(options.desktop_fsentry.uid, sort_by, 'asc')
                                }
                            },
                            {
<<<<<<< HEAD
                                html: `Descending`,
                                disabled: !is_auto_arrange_enabled,
=======
                                html: i18n('descending'),
>>>>>>> 798174b9
                                icon: $(el_desktop).attr('data-sort_order') === 'desc' ? '✓' : '',
                                onClick: async function(){
                                    const sort_by = $(el_desktop).attr('data-sort_by')
                                    sort_items(el_desktop, sort_by, 'desc');
                                    set_sort_by(options.desktop_fsentry.uid, sort_by, 'desc')
                                }
                            },
                        ]
                    },
                    // -------------------------------------------
                    // Refresh
                    // -------------------------------------------
                    {
                        html: i18n('refresh'),
                        onClick: function(){
                            refresh_item_container(el_desktop);
                        }
                    },
                    // -------------------------------------------
                    // Show/Hide hidden files
                    // -------------------------------------------
                    {
                        html: i18n('show_hidden'),
                        icon: window.user_preferences.show_hidden_files ? '✓' : '',
                        onClick: function(){
                            window.mutate_user_preferences({
                                show_hidden_files : !window.user_preferences.show_hidden_files,
                            });
                            window.show_or_hide_files(document.querySelectorAll('.item-container'));
                        }
                    },
                    // -------------------------------------------
                    // -
                    // -------------------------------------------
                    '-',
                    // -------------------------------------------
                    // New File
                    // -------------------------------------------
                    new_context_menu_item(desktop_path, el_desktop),
                    // -------------------------------------------
                    // -
                    // -------------------------------------------
                    '-',
                    // -------------------------------------------
                    // Paste
                    // -------------------------------------------
                    {
                        html: i18n('paste'),
                        disabled: clipboard.length > 0 ? false : true,
                        onClick: function(){
                            if(clipboard_op === 'copy')
                                copy_clipboard_items(desktop_path, el_desktop);
                            else if(clipboard_op === 'move')
                                move_clipboard_items(el_desktop)
                        }
                    },
                    // -------------------------------------------
                    // Undo
                    // -------------------------------------------
                    {
                        html: i18n('undo'),
                        disabled: actions_history.length > 0 ? false : true,
                        onClick: function(){
                            undo_last_action();
                        }
                    },
                    // -------------------------------------------
                    // Upload Here
                    // -------------------------------------------
                    {
                        html: i18n('upload_here'),
                        onClick: function(){
                            init_upload_using_dialog(el_desktop);
                        }
                    },
                    // -------------------------------------------
                    // -
                    // -------------------------------------------
                    '-',
                    // -------------------------------------------
                    // Change Desktop Background…
                    // -------------------------------------------
                    {
                        html: i18n('change_desktop_background'),
                        onClick: function(){
                            UIWindowDesktopBGSettings();
                        }
                    },

                ]
            });
        }
    });

    //-------------------------------------------
    // Desktop Files/Folders
    // we don't need to get the desktop items if we're in embedded or fullpage mode
    // because the items aren't visible anyway and we don't need to waste bandwidth/server resources
    //-------------------------------------------
    if(!is_embedded && !window.is_fullpage_mode){
        refresh_item_container(el_desktop, {fadeInItems: true})
        window.launch_download_from_url();
    }

    // -------------------------------------------
    // Selectable
    // Only for desktop
    // -------------------------------------------
    if(!isMobile.phone && !isMobile.tablet){
        let selected_ctrl_items = [];
        const selection = new SelectionArea({
            selectionContainerClass: '.selection-area-container',
            container: '.desktop',
            selectables: ['.desktop.item-container > .item'],
            startareas: ['.desktop'],
            boundaries: ['.desktop'],
            behaviour: {
                overlap: 'drop',
                intersect: 'touch',
                startThreshold: 10,
                scrolling: {
                    speedDivider: 10,
                    manualSpeed: 750,
                    startScrollMargins: {x: 0, y: 0}
                }
            },
            features: {
                touch: true,
                range: true,
                singleTap: {
                    allow: true,
                    intersect: 'native'
                }
            }
        });
    
        selection.on('beforestart', ({event}) => {
            selected_ctrl_items = [];
            // Returning false prevents a selection
            return $(event.target).hasClass('item-container');
        })
        .on('beforedrag', evt => {
        })
        .on('start', ({store, event}) => {
            if (!event.ctrlKey && !event.metaKey) {
                for (const el of store.stored) {
                    el.classList.remove('item-selected');
                }
        
                selection.clearSelection();
            }
        })
        .on('move', ({store: {changed: {added, removed}}, event}) => {
            for (const el of added) {
                // if ctrl or meta key is pressed and the item is already selected, then unselect it
                if((event.ctrlKey || event.metaKey) && $(el).hasClass('item-selected')){
                    el.classList.remove('item-selected');
                    selected_ctrl_items.push(el);
                }
                // otherwise select it
                else{
                    el.classList.add('item-selected');
                }
            }
        
            for (const el of removed) {
                el.classList.remove('item-selected');
                // in case this item was selected by ctrl+click before, then reselect it again
                if(selected_ctrl_items.includes(el))
                    $(el).not('.item-disabled').addClass('item-selected');
            }
        })
        .on('stop', evt => {
        });
    }
    // ----------------------------------------------------
    // User options
    // ----------------------------------------------------
    let ht = '';
    ht += `<div class="toolbar"  style="height:${window.toolbar_height}px;">`;
        // logo
        ht += `<div class="toolbar-btn toolbar-puter-logo" title="Puter" style="margin-left: 10px; margin-right: auto;"><img src="${window.icons['logo-white.svg']}" draggable="false" style="display:block; width:17px; height:17px"></div>`;
        // create account button
        ht += `<div class="toolbar-btn user-options-create-account-btn ${window.user.is_temp ? '' : 'hidden' }" style="padding:0; opacity:1;" title="Save Account">`;
            ht += `<svg style="width: 17px; height: 17px;" xmlns="http://www.w3.org/2000/svg" xmlns:xlink="http://www.w3.org/1999/xlink" x="0px" y="0px" width="48px" height="48px" viewBox="0 0 48 48"><g transform="translate(0, 0)"><path d="M45.521,39.04L27.527,5.134c-1.021-1.948-3.427-2.699-5.375-1.679-.717,.376-1.303,.961-1.679,1.679L2.479,39.04c-.676,1.264-.635,2.791,.108,4.017,.716,1.207,2.017,1.946,3.42,1.943H41.993c1.403,.003,2.704-.736,3.42-1.943,.743-1.226,.784-2.753,.108-4.017ZM23.032,15h1.937c.565,0,1.017,.467,1,1.031l-.438,14c-.017,.54-.459,.969-1,.969h-1.062c-.54,0-.983-.429-1-.969l-.438-14c-.018-.564,.435-1.031,1-1.031Zm.968,25c-1.657,0-3-1.343-3-3s1.343-3,3-3,3,1.343,3,3-1.343,3-3,3Z" fill="#ffbb00"></path></g></svg>`;
        ht += `</div>`;

        // 'show desktop'
        if(window.is_fullpage_mode){
            ht += `<a href="/" class="show-desktop-btn toolbar-btn antialiased" target="_blank" title="Open Desktop">Open Desktop</a>`;
        }

        // refer
        if(user.referral_code){
            ht += `<div class="toolbar-btn refer-btn" title="Refer" style="background-image:url(${window.icons['gift.svg']});"></div>`;
        }

        // do not show the fullscreen button on mobile devices since it's broken
        if(!isMobile.phone){
            // fullscreen button
            ht += `<div class="toolbar-btn fullscreen-btn" title="Enter Full Screen" style="background-image:url(${window.icons['fullscreen.svg']})"></div>`;
        }

        // qr code button -- only show if not embedded
        if(!is_embedded)
            ht += `<div class="toolbar-btn qr-btn" title="QR code" style="background-image:url(${window.icons['qr.svg']})"></div>`;
        
        // user options menu
        ht += `<div class="toolbar-btn user-options-menu-btn" style="background-image:url(${window.icons['profile.svg']})">`;
            h += `<span class="user-options-menu-username">${window.user.username}</span>`;
        ht += `</div>`;
    ht += `</div>`;

    // prepend toolbar to desktop
    $(ht).insertBefore(el_desktop);

    // adjust window container to take into account the toolbar height
    $('.window-container').css('top', window.toolbar_height);

    // ---------------------------------------------
    // Run apps from insta-login URL
    // ---------------------------------------------
    if(url_query_params.has('app')){
        let url_app_name = url_query_params.get('app');
        if(url_app_name === 'explorer'){
            let predefined_path = home_path;
            if(url_query_params.has('path'))
                predefined_path =url_query_params.get('path') 
            // launch explorer
            UIWindow({
                path: predefined_path,
                title: path.basename(predefined_path),
                icon: await item_icon({is_dir: true, path: predefined_path}),
                // todo
                // uid: $(el_item).attr('data-uid'),
                is_dir: true,
                // todo
                // sort_by: $(el_item).attr('data-sort_by'),
                app: 'explorer',
            });
        }
    }
    // ---------------------------------------------
    // load from direct app URLs: /app/app-name
    // ---------------------------------------------
    else if(window.app_launched_from_url){
        let qparams = new URLSearchParams(window.location.search);      
        if(!qparams.has('c')){
            launch_app({ 
                name: app_launched_from_url,
                readURL: qparams.get('readURL'),
                maximized: qparams.get('maximized'),
                params: app_query_params ?? [],
                is_fullpage: window.is_fullpage_mode,
                window_options: {
                    stay_on_top: false,
                }
            });
        }
    }

    $(el_desktop).on('mousedown touchstart', function(e){
        // dimiss touchstart on regular devices
        if(e.type==='taphold' && !isMobile.phone && !isMobile.tablet)
            return;

        // disable pointer-events for all app iframes, this is to make sure selectable works
        $('.window-app-iframe').css('pointer-events', 'none');
        $('.window').find('.item-selected').addClass('item-blurred');
        $('.desktop').find('.item-blurred').removeClass('item-blurred');
    })

    $(el_desktop).on('click', function(e){
        // blur all windows
        $('.window-active').removeClass('window-active');
    })  

    function display_ct() {
        var x = new Date()
        var ampm = x.getHours( ) >= 12 ? ' PM' : ' AM';
        let hours = x.getHours( ) % 12;
        hours = hours ? hours : 12;
        hours=hours.toString().length==1? 0+hours.toString() : hours;
        
        var minutes=x.getMinutes().toString()
        minutes=minutes.length==1 ? 0+minutes : minutes;
        
        var seconds=x.getSeconds().toString()
        seconds=seconds.length==1 ? 0+seconds : seconds;
        
        var month=(x.getMonth() +1).toString();
        month=month.length==1 ? 0+month : month;
        
        var dt=x.getDate().toString();
        dt=dt.length==1 ? 0+dt : dt;
        
        var x1=month + "/" + dt + "/" + x.getFullYear(); 
        x1 = x1 + " - " +  hours + ":" +  minutes + ":" +  seconds + " " + ampm;
        $('#clock').html(x1);
        $('#clock').css('line-height', taskbar_height + 'px');
    }

    setInterval(display_ct, 1000);

    // show referral notice window
    if(window.show_referral_notice && !user.email_confirmed){
        getItem({
            key: "shown_referral_notice",
            success: async function(res){
                if(!res){
                    setTimeout(() => {
                        UIWindowClaimReferral();
                    }, 1000);
                    setItem({
                        key: "shown_referral_notice",
                        value: true,
                    })
                }
            }
        })
    }

}

$(document).on('contextmenu taphold', '.taskbar', function(event){
    // dismiss taphold on regular devices
    if(event.type==='taphold' && !isMobile.phone && !isMobile.tablet)
        return;

    event.preventDefault();
    event.stopPropagation();
    UIContextMenu({
        parent_element: $('.taskbar'),
        items: [
            //--------------------------------------------------
            // Show open windows
            //--------------------------------------------------
            {
                html: "Show open windows",
                onClick: function(){
                    $(`.window`).showWindow();
                }
            },
            //--------------------------------------------------
            // Show the desktop
            //--------------------------------------------------
            {
                html: "Show the desktop",
                onClick: function(){
                    $(`.window`).hideWindow();
                }
            }
        ]
    });
    return false;
})

$(document).on('click', '.qr-btn', async function (e) {
    UIWindowQR();
})

$(document).on('click', '.user-options-menu-btn', async function(e){
    const pos = this.getBoundingClientRect();
    if($('.context-menu[data-id="user-options-menu"]').length > 0)
        return;

    let items = [];
    let parent_element = this;
    //--------------------------------------------------
    // Save Session
    //--------------------------------------------------
    if(window.user.is_temp){
        items.push(            
            {
                html: `Save Session`,
                icon: `<svg style="margin-bottom: -4px; width: 16px; height: 16px;" xmlns="http://www.w3.org/2000/svg" xmlns:xlink="http://www.w3.org/1999/xlink" x="0px" y="0px" width="48px" height="48px" viewBox="0 0 48 48"><g transform="translate(0, 0)"><path d="M45.521,39.04L27.527,5.134c-1.021-1.948-3.427-2.699-5.375-1.679-.717,.376-1.303,.961-1.679,1.679L2.479,39.04c-.676,1.264-.635,2.791,.108,4.017,.716,1.207,2.017,1.946,3.42,1.943H41.993c1.403,.003,2.704-.736,3.42-1.943,.743-1.226,.784-2.753,.108-4.017ZM23.032,15h1.937c.565,0,1.017,.467,1,1.031l-.438,14c-.017,.54-.459,.969-1,.969h-1.062c-.54,0-.983-.429-1-.969l-.438-14c-.018-.564,.435-1.031,1-1.031Zm.968,25c-1.657,0-3-1.343-3-3s1.343-3,3-3,3,1.343,3,3-1.343,3-3,3Z" fill="#ffbb00"></path></g></svg>`,
                icon_active: `<svg style="margin-bottom: -4px; width: 16px; height: 16px;" xmlns="http://www.w3.org/2000/svg" xmlns:xlink="http://www.w3.org/1999/xlink" x="0px" y="0px" width="48px" height="48px" viewBox="0 0 48 48"><g transform="translate(0, 0)"><path d="M45.521,39.04L27.527,5.134c-1.021-1.948-3.427-2.699-5.375-1.679-.717,.376-1.303,.961-1.679,1.679L2.479,39.04c-.676,1.264-.635,2.791,.108,4.017,.716,1.207,2.017,1.946,3.42,1.943H41.993c1.403,.003,2.704-.736,3.42-1.943,.743-1.226,.784-2.753,.108-4.017ZM23.032,15h1.937c.565,0,1.017,.467,1,1.031l-.438,14c-.017,.54-.459,.969-1,.969h-1.062c-.54,0-.983-.429-1-.969l-.438-14c-.018-.564,.435-1.031,1-1.031Zm.968,25c-1.657,0-3-1.343-3-3s1.343-3,3-3,3,1.343,3,3-1.343,3-3,3Z" fill="#ffbb00"></path></g></svg>`,
                onClick: async function(){
                    UIWindowSaveAccount({
                        send_confirmation_code: false,
                        default_username: window.user.username
                    });
                }
            },
        )
        // -------------------------------------------
        // -
        // -------------------------------------------
        items.push('-')
    }

    // -------------------------------------------
    // Logged in users
    // -------------------------------------------
    if(window.logged_in_users.length > 0){
        let users_arr = window.logged_in_users;

        // bring logged in user's item to top
        users_arr.sort(function(x,y){ return x.uuid === window.user.uuid ? -1 : y.uuid == window.user.uuid ? 1 : 0; });

        // create menu items
        users_arr.forEach(l_user => {
            items.push(            
                {
                    html: l_user.username,
                    icon: l_user.username === user.username ? '✓' : '',
                    onClick: async function(val){
                        // don't reload everything if clicked on already-logged-in user
                        if(l_user.username === user.username)
                            return;
                        // update auth data
                        update_auth_data(l_user.auth_token, l_user);
                        // refresh
                        location.reload();
                    }
    
                },
            )
        });
        // -------------------------------------------
        // -
        // -------------------------------------------
        items.push('-')

        items.push(            
            {
                html: 'Add existing account',
                // icon: l_user.username === user.username ? '✓' : '',
                onClick: async function(val){
                    await UIWindowLogin({
                        reload_on_success: true,
                        send_confirmation_code: false,
                        window_options:{
                            has_head: true
                        }
                    });
                }
            },
        )                

        // -------------------------------------------
        // -
        // -------------------------------------------
        items.push('-')

    }

    UIContextMenu({
        id: 'user-options-menu',
        parent_element: parent_element,
        position: {top: pos.top + 28, left: pos.left + pos.width - 15},
        items: [
            ...items,
            //--------------------------------------------------
            // My Websites
            //--------------------------------------------------
            {
                html: i18n('my_websites'),
                onClick: async function(){
                    UIWindowMyWebsites();
                }
            },
            //--------------------------------------------------
            // Change Username
            //--------------------------------------------------
            {
                html: i18n('change_username'),
                onClick: async function(){
                    UIWindowChangeUsername();
                }
            },

            //--------------------------------------------------
            // Change Password
            //--------------------------------------------------
            {
                html: i18n('change_password'),
                onClick: async function(){
                    UIWindowChangePassword();
                }
            },
            //--------------------------------------------------
            // Contact Us
            //--------------------------------------------------
            {
                html: i18n('contact_us'),
                onClick: async function(){
                    UIWindowFeedback();
                }
            },
            // -------------------------------------------
            // -
            // -------------------------------------------
            '-',

            //--------------------------------------------------
            // Log Out
            //--------------------------------------------------
            {
                html: i18n('log_out'),
                onClick: async function(){
                    // see if there are any open windows, if yes notify user
                    if($('.window-app').length > 0){
                        const alert_resp = await UIAlert({
                            message: `<p>You have open apps. Are you sure you want to log out?</p>`,
                            buttons:[
                                {
                                    label: 'Close Windows and Log Out',
                                    type: 'primary',
                                },
                                {
                                    label: 'Cancel'
                                },
                            ]
                        })
                        if(alert_resp === 'Close Windows and Log Out')
                            logout();
                    }
                    // no open windows
                    else
                        logout();
                }
            },
        ]
    });    
})

$(document).on('click', '.fullscreen-btn', async function (e) {
    if(!is_fullscreen()) {
        var elem = document.documentElement;
        if (elem.requestFullscreen) {
            elem.requestFullscreen();
        } else if (elem.webkitRequestFullscreen) { /* Safari */
            elem.webkitRequestFullscreen();
        } else if (elem.mozRequestFullScreen) { /* moz */
            elem.mozRequestFullScreen();
        } else if (elem.msRequestFullscreen) { /* IE11 */
            elem.msRequestFullscreen();
        }
    }
    else{
        if (document.exitFullscreen) {
            document.exitFullscreen();
        } else if (document.webkitExitFullscreen) {
            document.webkitExitFullscreen();
        } else if (document.mozCancelFullScreen) {
            document.mozCancelFullScreen();
        } else if (document.msExitFullscreen) {
            document.msExitFullscreen();
        }  
    }    
})

$(document).on('click', '.close-launch-popover', function(){
    $(".launch-popover").closest('.popover').fadeOut(200, function(){
        $(".launch-popover").closest('.popover').remove();
    });
});

$(document).on('click', '.toolbar-puter-logo', function(){
    // launch the about app
    launch_app({name: 'about', window_options:{
        single_instance: true,
    }});
})

$(document).on('click', '.user-options-create-account-btn', async function(e){
    UIWindowSaveAccount({
        send_confirmation_code: false,
        default_username: window.user.username,
    });
})

$(document).on('click', '.refer-btn', async function(e){
    UIWindowRefer();
})

$(document).on('click', '.start-app', async function(e){
    launch_app({
        name: $(this).attr('data-app-name')
    })
    // close popovers
    $(".popover").fadeOut(200, function(){
        $(".popover").remove();
    });
})

$(document).on('click', '.user-options-login-btn', async function(e){
    const alert_resp = await UIAlert({
        message: `<strong>Save session before exiting!</strong><p>You are in a temporary session and logging into another account will erase all data in your current session.</p>`,
        buttons:[
            {
                label: 'Save session',
                value: 'save-session',
                type: 'primary',
            },
            {
                label: 'Log into another account anyway',
                value: 'login',
            },
            {
                label: 'Cancel'
            },
        ]
    })
    
    if(alert_resp === 'save-session'){
        let saved = await UIWindowSaveAccount({
            send_confirmation_code: false,
        });
        if(saved)
            UIWindowLogin({show_signup_button: false, reload_on_success: true});
    }else if (alert_resp === 'login'){
        UIWindowLogin({
            show_signup_button: false, 
            reload_on_success: true,
            window_options: {
                backdrop: true,
                close_on_backdrop_click: false,
            }
        });
    }
})

$(document).on('click mousedown', '.launch-search, .launch-popover', function(e){
    $(this).focus();
    e.stopPropagation();
    e.preventDefault();
    // don't let click bubble up to window
    e.stopImmediatePropagation();
})

$(document).on('focus', '.launch-search', function(e){
    // remove all selected items in start menu
    $('.launch-app-selected').removeClass('launch-app-selected');
    // scroll popover to top
    $('.launch-popover').scrollTop(0);
})

$(document).on('change keyup keypress keydown paste', '.launch-search', function(e){
    // search launch_apps.recommended for query
    const query = $(this).val().toLowerCase();
    if(query === ''){
        $('.launch-search-clear').hide();
        $(`.start-app-card`).show();
        $('.launch-apps-recent').show();
        $('.start-section-heading').show();
    }else{
        $('.launch-apps-recent').hide();
        $('.start-section-heading').hide();
        $('.launch-search-clear').show();
        launch_apps.recommended.forEach((app)=>{
            if(app.title.toLowerCase().includes(query.toLowerCase())){
                $(`.start-app-card[data-name="${app.name}"]`).show();
            }else{
                $(`.start-app-card[data-name="${app.name}"]`).hide();
            }
        })
    }
})

$(document).on('click', '.launch-search-clear', function(e){
    $('.launch-search').val('');
    $('.launch-search').trigger('change');
    $('.launch-search').focus();
})

document.addEventListener('fullscreenchange', (event) => {
    // document.fullscreenElement will point to the element that
    // is in fullscreen mode if there is one. If there isn't one,
    // the value of the property is null.
    if (document.fullscreenElement) {
        $('.fullscreen-btn').css('background-image', `url(${window.icons['shrink.svg']})`);
        $('.fullscreen-btn').attr('title', 'Exit Full Screen');
        $('#clock').show();
    } else {
        $('.fullscreen-btn').css('background-image', `url(${window.icons['fullscreen.svg']})`);
        $('.fullscreen-btn').attr('title', 'Enter Full Screen');
        $('#clock').hide();
    }
})

window.set_desktop_background = function(options){
    if(options.fit){
        let fit = options.fit;
        if(fit === 'cover' || fit === 'contain'){
            $('body').css('background-size', fit);
            $('body').css('background-repeat', `no-repeat`);
            $('body').css('background-position', `center center`);
        }
        else if(fit === 'center'){
            $('body').css('background-size', 'auto');
            $('body').css('background-repeat', `no-repeat`);
            $('body').css('background-position', `center center`);
        }

        else if( fit === 'repeat'){
            $('body').css('background-size', `auto`);
            $('body').css('background-repeat', `repeat`);
        }
        window.desktop_bg_fit = fit;
    }

    if(options.url){
        $('body').css('background-image', `url(${options.url})`);
        window.desktop_bg_url = options.url;
        window.desktop_bg_color = undefined;
    }
    else if(options.color){
        $('body').css({
            'background-image': `none`,
            'background-color': options.color,
        });
        window.desktop_bg_color = options.color;
        window.desktop_bg_url = undefined;
    }
}

window.update_taskbar = function(){
    let items = []
    $('.taskbar-item-sortable[data-keep-in-taskbar="true"]').each(function(index){
        items.push({
            name: $( this ).attr('data-app'),
            type: 'app',
        })
    })

    // update taskbar in the server-side
    $.ajax({
        url: api_origin + "/update-taskbar-items",
        type: 'POST',
        data: JSON.stringify({
            items: items,
        }),
        async: true,
        contentType: "application/json",
        headers: {
            "Authorization": "Bearer "+auth_token
        },
    })
}

window.remove_taskbar_item = function(item){
    $(item).find('*').fadeOut(100, function(){});

    $(item).animate({width: 0}, 200, function(){
        $(item).remove();
    })
}

window.enter_fullpage_mode = (el_window)=>{
    $('.taskbar').hide();
    $(el_window).find('.window-head').hide();
    $('body').addClass('fullpage-mode');
    $(el_window).css({
        width: '100%',
        height: '100%',
        top: toolbar_height + 'px',
        left: 0,
        'border-radius': 0,
    });
}

window.exit_fullpage_mode = (el_window)=>{
    $('body').removeClass('fullpage-mode');
    window.taskbar_height = window.default_taskbar_height;
    $('.taskbar').css('height', window.taskbar_height);
    $('.taskbar').show();
    refresh_item_container($('.desktop.item-container'), {fadeInItems: true});
    $(el_window).removeAttr('data-is_fullpage');
    if(el_window){
        reset_window_size_and_position(el_window)
        $(el_window).find('.window-head').show();
    }

    // reset dektop height to take into account the taskbar height
    $('.desktop').css('height', `calc(100vh - ${window.taskbar_height + window.toolbar_height}px)`);

    // hide the 'Show Desktop' button in toolbar
    $('.show-desktop-btn').hide();

    // refresh desktop background
    refresh_desktop_background();
}

window.reset_window_size_and_position = (el_window)=>{
    $(el_window).css({
        width: 680,
        height: 380,
        'border-radius': window_border_radius,
        top: 'calc(50% - 190px)',
        left: 'calc(50% - 340px)',
    });
}

export default UIDesktop;<|MERGE_RESOLUTION|>--- conflicted
+++ resolved
@@ -625,7 +625,6 @@
                         html: i18n('sort_by'),
                         items: [
                             {
-<<<<<<< HEAD
                                 html: `Auto Arrange`,
                                 icon: is_auto_arrange_enabled ? '✓' : '',
                                 onClick: async function(){
@@ -647,9 +646,7 @@
                             {
                                 html: `Name`,
                                 disabled: !is_auto_arrange_enabled,
-=======
                                 html: i18n('name'),
->>>>>>> 798174b9
                                 icon: $(el_desktop).attr('data-sort_by') === 'name' ? '✓' : '',
                                 onClick: async function(){
                                     sort_items(el_desktop, 'name', $(el_desktop).attr('data-sort_order'));
@@ -657,12 +654,9 @@
                                 }
                             },
                             {
-<<<<<<< HEAD
                                 html: `Date modified`,
                                 disabled: !is_auto_arrange_enabled,
-=======
                                 html: i18n('date_modified'),
->>>>>>> 798174b9
                                 icon: $(el_desktop).attr('data-sort_by') === 'modified' ? '✓' : '',
                                 onClick: async function(){
                                     sort_items(el_desktop, 'modified', $(el_desktop).attr('data-sort_order'));
@@ -670,12 +664,9 @@
                                 }
                             },
                             {
-<<<<<<< HEAD
                                 html: `Type`,
                                 disabled: !is_auto_arrange_enabled,
-=======
                                 html: i18n('type'),
->>>>>>> 798174b9
                                 icon: $(el_desktop).attr('data-sort_by') === 'type' ? '✓' : '',
                                 onClick: async function(){
                                     sort_items(el_desktop, 'type', $(el_desktop).attr('data-sort_order'));
@@ -683,12 +674,9 @@
                                 }
                             },
                             {
-<<<<<<< HEAD
                                 html: `Size`,
                                 disabled: !is_auto_arrange_enabled,
-=======
                                 html: i18n('size'),
->>>>>>> 798174b9
                                 icon: $(el_desktop).attr('data-sort_by') === 'size' ? '✓' : '',
                                 onClick: async function(){
                                     sort_items(el_desktop, 'size', $(el_desktop).attr('data-sort_order'));
@@ -700,12 +688,9 @@
                             // -------------------------------------------
                             '-',
                             {
-<<<<<<< HEAD
                                 html: `Ascending`,
                                 disabled: !is_auto_arrange_enabled,
-=======
                                 html: i18n('ascending'),
->>>>>>> 798174b9
                                 icon: $(el_desktop).attr('data-sort_order') === 'asc' ? '✓' : '',
                                 onClick: async function(){
                                     const sort_by = $(el_desktop).attr('data-sort_by')
@@ -714,12 +699,9 @@
                                 }
                             },
                             {
-<<<<<<< HEAD
                                 html: `Descending`,
                                 disabled: !is_auto_arrange_enabled,
-=======
                                 html: i18n('descending'),
->>>>>>> 798174b9
                                 icon: $(el_desktop).attr('data-sort_order') === 'desc' ? '✓' : '',
                                 onClick: async function(){
                                     const sort_by = $(el_desktop).attr('data-sort_by')
